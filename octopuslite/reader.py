--- conflicted
+++ resolved
@@ -63,38 +63,6 @@
     >>> gfp_filenames = octopus.files("GFP")
     """
 
-<<<<<<< HEAD
-    def __init__(
-        self,
-        path: str,
-        crop: Optional[tuple] = None,
-        transforms: Optional[os.PathLike] = None,
-        remove_background: bool = True,
-        fn_pattern: Optional[str] = None
-    ):
-        self.path = path
-        self._files = {}
-        self._lazy_arrays = {}
-        self._crop = crop
-        self._shape = ()
-        self._remove_background = remove_background
-        self._fn_pattern = fn_pattern
-
-        if self._crop is not None:
-            print(f"Using cropping: {crop}")
-
-        # parse the files
-        self._parse_files()
-        if transforms:
-            self._transformer = parse_transforms(transforms)
-        else:
-            self._transformer = None
-
-    def __contains__(self, channel):
-        return channel in self.channels
-
-=======
->>>>>>> 268763f6
     @property
     def channels(self):
         return list(self._metadata.keys())
@@ -103,54 +71,9 @@
         return 0
 
     def files(self, channel_name: str) -> list:
-<<<<<<< HEAD
-        return self._files[Channels[channel_name.upper()]]
-
-    def _load_and_process(self, fn: str) -> np.ndarray:
-        """Load and crop the image."""
-        image = io.imread(fn)
-
-        if self._transformer is not None:
-            # need to use index of file as some frames may have been removed
-            channel = parse_filename(fn, self._fn_pattern)["channel"]
-            files = self.files(channel.name)
-            files.sort(key=lambda f: int(parse_filename(f, self._fn_pattern)["time"])) ## lack of leading zeros means ought to use int to sort
-            idx = files.index(fn)
-            image = self._transformer(image, idx)
-
-        if self._crop is not None:
-
-            assert isinstance(self._crop, tuple)
-
-            crop = np.array(self._crop).astype(np.int64)
-
-            # check that we don't exceed any dimensions
-            assert all([crop[i] <= s for i, s in enumerate(image.shape)])
-
-            # crop the image
-            image = crop_image(image, crop)
-
-        # check channel to see if label
-        channel = parse_filename(fn, self._fn_pattern)["channel"]
-        # labels cannot be preprocessed so return here
-        if channel.name.startswith(("MASK", "WEIGHTS")):
-            return image
-
-        if self._remove_background:
-            cleaned = remove_outliers(image)
-            image = remove_background(cleaned)
-            if self._crop is None:
-
-                warnings.warn(
-                    "Background removal works best on cropped, aligned image. Will fail on uncropped, aligned images due to border effect."
-                )
-
-        return image
-=======
         return [
             f.filename for f in self._metadata[Channels[channel_name.upper()]]
         ]
->>>>>>> 268763f6
 
     def post_init(self):
         """Parse out the files from the folder and create lazy arrays."""
@@ -166,16 +89,6 @@
         channels = {k: [] for k in Channels}
 
         # parse all the files
-<<<<<<< HEAD
-        for f in files:
-            channel = parse_filename(f, self._fn_pattern)["channel"]
-            channels[channel].append(f)
-
-        # sort them by time
-        for channel in channels.keys():
-            channels[channel].sort(key=lambda f: parse_filename(f, self._fn_pattern)["z"])
-            channels[channel].sort(key=lambda f: parse_filename(f, self._fn_pattern)["time"])
-=======
         metadata = [self.parser.from_filename(f) for f in files]
 
         if self.position is not None:
@@ -197,7 +110,6 @@
         # sort them by time
         for channel in channels.keys():
             channels[channel].sort(key=lambda metadata: metadata.time)
->>>>>>> 268763f6
 
         # set the output type
         dtype = np.float32 if self.remove_background else sample.dtype
