from typing import Optional, Tuple

import numpy as np
from scipy.ndimage import median_filter
from skimage import io

<<<<<<< HEAD
import xml.etree.ElementTree as ET
from tqdm.auto import tqdm
import pandas as pd

@enum.unique
class Channels(enum.Enum):
    CH0 = 0
    CH1 = 1
    CH2 = 2
    CH3 = 3
    CH4 = 4
    CH5 = 5
    CH6 = 6
    CH7 = 7
    MASK7 = 93
    MASK6 = 94
    MASK5 = 95
    MASK4 = 96
    MASK3 = 97
    MASK2 = 98
    MASK1 = 99
    MASK0 = 100
=======
from .metadata import ImageMetadata
from .transform import StackTransformer

>>>>>>> 268763f6

def remove_outliers(x: np.ndarray) -> np.ndarray:
    """Remove bright outlier pixels from an image.

    Parameters
    ----------
    x : np.ndarray
        An input image containing bright outlier pixels.

    Returns
    -------
    x : np.ndarray
        An image with the bright outlier pixels removed.
    """
    med_x = median_filter(x, size=2)
    mask = x > med_x
    x = x * (1 - mask) + (mask * med_x)
    return x


def remove_background(x: np.ndarray) -> np.ndarray:
    """Remove background using a polynomial surface.

    Parameters
    ----------
    x : np.ndarray
        An input image.

    Returns
    -------
    corrected : np.ndarray
        The corrected input image, with the background removed.
    """
    maskh, maskw = estimate_mask(x)
    x = x.astype(np.float32)
    bg = estimate_background(x[maskh, maskw])
    corrected = x[maskh, maskw] - bg
    corrected = corrected - np.min(corrected)
    x[maskh, maskw] = corrected
    return x


def estimate_background(x: np.ndarray) -> np.ndarray:
    """Estimate background using a second order polynomial surface.

    Estimate the background of an image using a second-order polynomial surface
    assuming sparse signal in the image.  Essentially a massive least-squares
    fit of the image to the polynomial.

    Parameters
    ----------
    x : np.ndarray
        An input image which is to be used for estimating the background.

    Returns
    -------
    background_estimate : np.ndarray
        A second order polynomial surface representing the estimated background
        of the image.
    """

    # set up arrays for params and the output surface
    A = np.zeros((x.shape[0] * x.shape[1], 6))
    background_estimate = np.zeros((x.shape[1], x.shape[0]))

    u, v = np.meshgrid(
        np.arange(x.shape[1], dtype=np.float32),
        np.arange(x.shape[0], dtype=np.float32),
    )
    A[:, 0] = 1.0
    A[:, 1] = np.reshape(u, (x.shape[0] * x.shape[1],))
    A[:, 2] = np.reshape(v, (x.shape[0] * x.shape[1],))
    A[:, 3] = A[:, 1] * A[:, 1]
    A[:, 4] = A[:, 1] * A[:, 2]
    A[:, 5] = A[:, 2] * A[:, 2]

    # convert to a matrix
    A = np.matrix(A)

    # calculate the parameters
    k = np.linalg.inv(A.T * A) * A.T
    k = np.squeeze(np.array(np.dot(k, np.ravel(x))))

    # calculate the surface
    background_estimate = (
        k[0] + k[1] * u + k[2] * v + k[3] * u * u + k[4] * u * v + k[5] * v * v
    )
    return background_estimate


def estimate_mask(x: np.ndarray) -> Tuple[slice]:
    """Estimate the mask of a frame.

    Masking may occur when frame registration has been performed.

    Parameters
    ----------
    x : np.ndarray
        An input image which is to be used for estimating the background.

    Returns
    -------
    mask : tuple (2,)
        Slices representing the mask of the image.
    """
    if hasattr(x, "compute"):
        x = x.compute()
    nonzero = np.nonzero(x)
    sh = slice(np.min(nonzero[0]), np.max(nonzero[0]) + 1, 1)
    sw = slice(np.min(nonzero[1]), np.max(nonzero[1]) + 1, 1)
    return sh, sw


<<<<<<< HEAD
def parse_filename(filename: os.PathLike, fn_pattern = None) -> dict:
    """Parse an OctopusLite filename and retreive metadata from the file.

    Parameters
    ----------
    filename : PathLike
        The full path to a file to parse.
    fn_pattern : regex str
        Optional rewriting of default filename pattern regex

    Returns
    -------
    metadata : dict
        A dictionary containing the parsed metadata.
    """
    if fn_pattern:
        OCTOPUSLITE_FILEPATTERN = fn_pattern
    else:
        ### default fn pattern
        OCTOPUSLITE_FILEPATTERN = (
            # should be
            # TCZXY
            "img_p(?P<position>[0-9]+)_t(?P<time>[0-9]+)_z(?P<z>[0-9]+)_c(?P<channel>[0-9]+)"
        )

    pth, filename = os.path.split(filename)
    params = re.match(OCTOPUSLITE_FILEPATTERN, filename)

    # metadata = {
    #     "filename": filename,
    #     "channel": Channels(int(params.group("channel"))),
    #     "time": params.group("time"),
    #     "position": params.group("position"),
    #     "z": params.group("z"),
    #     # "timestamp": os.stat(filename).st_mtime,
    # }

    ### extract most of the metadata
    metadata = params.groupdict()
    ### convert the channel metadata from str to enumerated class
    metadata['channel'] = Channels(int(metadata['channel']))
    ### add filename to metadata
    metadata['filename'] = filename

    return metadata

def read_harmony_metadata(metadata_path: os.PathLike, assay_layout = False,
    mask_exist = False, image_dir = None, image_metadata = None
    )-> pd.DataFrame:
    """
    Read the metadata from the Harmony software for the Opera Phenix microscope.
    Takes an input of the path to the metadata .xml file.
    Returns the metadata in a pandas dataframe format.
    If assay_layout is True then alternate xml format is anticipated, returning
    information about the assay layout of the experiment rather than the general
    organisation of image volume.
    If mask_exist is True then the existence of masks will be checked, which the
    image directory (image_dir) is required with the image metadata (image_metadata)
    """
    ### read xml metadata file
    print('Reading metadata XML file...')
    xml_data = open(metadata_path, 'r', encoding="utf-8-sig").read()
    root = ET.XML(xml_data)
    ### extraction procedure for image volume metadata
    if not assay_layout:
        ### extract the metadata from the xml file
        images_metadata = [child for child in root if "Images" in child.tag][0]
        ### create an empty list for storing individual image metadata
        metadata = list()
        ### iterate over every image entry extracting the metadata
        for image_metadata in tqdm(images_metadata, total = len(images_metadata),
                                    desc = 'Extracting HarmonyV5 metadata'):
            ### create empty dict to store single image metadata
            single_image_dict = dict()
            ### iterate over every metadata item in that image metadata
            for item in image_metadata:
                ### get column names from metadata
                col = item.tag.replace('{http://www.perkinelmer.com/PEHH/HarmonyV5}','')
                ### get metadata
                entry = item.text
                ### make dictionary out of metadata
                single_image_dict[col] = entry
            ### append that image metadata to list of all images
            metadata.append(single_image_dict)
    ### extraction procedure for assay layout metadata
    if assay_layout:
        metadata = dict()
        for branch in root:
            for subbranch in branch:
                if subbranch.text.strip() and subbranch.text.strip() != 'string':
                    col_name = subbranch.text
                    metadata[col_name] = dict()
                for subsubbranch in subbranch:
                    if 'Row' in subsubbranch.tag:
                        row = int(subsubbranch.text)
                    elif 'Col' in subsubbranch.tag and 'Color' not in subsubbranch.tag:
                        col = int(subsubbranch.text)
                    if 'Value' in subsubbranch.tag and subsubbranch.text != None:
                        val = subsubbranch.text
                        metadata[col_name][int(row), int(col)] = val

    ### create a dataframe out of all metadata
    df = pd.DataFrame(metadata)

    if assay_layout and mask_exist:
        df['Missing masks'] = np.nan
        for index, row in df.iterrows():
            row, col = index
            missing_mask_dict = do_masks_exist(image_dir, image_metadata,
                                row = row, col = col, print_output = False)
            df.at[(row, col), 'Missing masks'] = missing_mask_dict[row, col]
            df = df.where(pd.notnull(df), None)

    # ### add names to assay layout indexing
    # df.index.set_names(['Row', 'Column'], inplace = True)
    #
    print('Extracting metadata complete!')
    return df


=======
>>>>>>> 268763f6
def crop_image(img: np.ndarray, crop: Tuple[int]) -> np.ndarray:
    """Crops a central window from an input image given a crop area size tuple

    Parameters
    ----------
    img : np.ndarray
        Input image.
    crop : tuple
        An tuple which is used to perform a centred crop on the
        image data.

    Returns
    -------
    img : np.ndarray
        The cropped image.

    """
    shape = img.shape
    dims = img.ndim
    cslice = lambda d: slice(
        int((shape[d] - crop[d]) // 2),
        int((shape[d] - crop[d]) // 2 + crop[d]),
    )
    crops = tuple([cslice(d) for d in range(dims)])
    img = img[crops]

    return img

<<<<<<< HEAD
def do_masks_exist(image_dir, metadata, row = None, col = None, print_output = True):
    """
    Iterates over all positions in experiment and checks if masks have been
    created for each individual tiled image, returns missing mask info as dict()
    If row and col are not defined then iterates over all found instances
    """
    missing_mask_dict = dict()
    if None in [row, col]:
        row_col_list = list()
        for index, row in metadata.iterrows():
            row_col_list.append(tuple((int(row['Row']), int(row['Col']))))
        row_col_list = list(set(row_col_list))
        for row, col in row_col_list:
            channel = '1'
            input_img_fns = metadata[(metadata['Row'] == str(row))
                    &(metadata['Col'] == str(col))
                    &(metadata['ChannelID'] == channel)]['URL']
            corresponding_mask_fns = input_img_fns.str.replace('ch(\d+)', 'ch99')
            # input_paths = [os.path.join(image_dir, fn) for fn in input_img_fns]
            mask_paths = [os.path.join(image_dir, fn) for fn in corresponding_mask_fns]
            masks_exist = all([os.path.exists(fn) for fn in mask_paths])
            if not masks_exist:
                missing_masks = [fn for fn in mask_paths if not os.path.exists(fn)]
                print(f'{len(missing_masks)} masks are missing for row, col {row, col}')
                missing_mask_dict[row, col] = len(missing_masks), missing_masks
            else:
                print(f'All masks present and correct for row, col {row, col}')
                missing_mask_dict[row, col] = None
        return missing_mask_dict
    else:
        channel = '1'
        input_img_fns = metadata[(metadata['Row'] == str(row))
                &(metadata['Col'] == str(col))
                &(metadata['ChannelID'] == channel)]['URL']
        corresponding_mask_fns = input_img_fns.str.replace('ch(\d+)', 'ch99')
        # input_paths = [os.path.join(image_dir, fn) for fn in input_img_fns]
        mask_paths = [os.path.join(image_dir, fn) for fn in corresponding_mask_fns]
        masks_exist = all([os.path.exists(fn) for fn in mask_paths])
        if not masks_exist:
            missing_masks = [fn for fn in mask_paths if not os.path.exists(fn)]
            if print_output == True:
                print(f'{len(missing_masks)} masks are missing for row, col {row, col}')
            missing_mask_dict[row, col] = len(missing_masks), missing_masks
        else:
            if print_output == True:
                print(f'All masks present and correct for row, col {row, col}')
            missing_mask_dict[row, col] = None
        return missing_mask_dict
=======

def _load_and_process(
    metadata: ImageMetadata,
    *,
    crop: Optional[Tuple[int]] = None,
    remove_bg: bool = False,
    transformer: Optional[StackTransformer] = None,
) -> np.ndarray:
    """Load and crop the image."""
    image = io.imread(metadata.filename)

    # if self.transformer is not None:
    #     # need to use index of file as some frames may have been removed
    #     channel = parse_filename(fn).channel
    #     files = self.files(channel.name)
    #     files.sort(key=lambda f: parse_filename(f).time)
    #     idx = files.index(fn)
    #     image = self.transformer(image, idx)

    if crop is not None:
        # crop the image
        crop = np.array(crop).astype(np.int64)
        image = crop_image(image, crop)

    # check channel to see if label
    channel = metadata.channel

    # labels cannot be preprocessed so return here
    if channel.name.startswith(("MASK", "WEIGHTS")):
        return image

    if remove_bg:
        cleaned = remove_outliers(image)
        image = remove_background(cleaned)

    return image
>>>>>>> 268763f6
<|MERGE_RESOLUTION|>--- conflicted
+++ resolved
@@ -4,34 +4,9 @@
 from scipy.ndimage import median_filter
 from skimage import io
 
-<<<<<<< HEAD
-import xml.etree.ElementTree as ET
-from tqdm.auto import tqdm
-import pandas as pd
-
-@enum.unique
-class Channels(enum.Enum):
-    CH0 = 0
-    CH1 = 1
-    CH2 = 2
-    CH3 = 3
-    CH4 = 4
-    CH5 = 5
-    CH6 = 6
-    CH7 = 7
-    MASK7 = 93
-    MASK6 = 94
-    MASK5 = 95
-    MASK4 = 96
-    MASK3 = 97
-    MASK2 = 98
-    MASK1 = 99
-    MASK0 = 100
-=======
 from .metadata import ImageMetadata
 from .transform import StackTransformer
 
->>>>>>> 268763f6
 
 def remove_outliers(x: np.ndarray) -> np.ndarray:
     """Remove bright outlier pixels from an image.
@@ -145,129 +120,6 @@
     return sh, sw
 
 
-<<<<<<< HEAD
-def parse_filename(filename: os.PathLike, fn_pattern = None) -> dict:
-    """Parse an OctopusLite filename and retreive metadata from the file.
-
-    Parameters
-    ----------
-    filename : PathLike
-        The full path to a file to parse.
-    fn_pattern : regex str
-        Optional rewriting of default filename pattern regex
-
-    Returns
-    -------
-    metadata : dict
-        A dictionary containing the parsed metadata.
-    """
-    if fn_pattern:
-        OCTOPUSLITE_FILEPATTERN = fn_pattern
-    else:
-        ### default fn pattern
-        OCTOPUSLITE_FILEPATTERN = (
-            # should be
-            # TCZXY
-            "img_p(?P<position>[0-9]+)_t(?P<time>[0-9]+)_z(?P<z>[0-9]+)_c(?P<channel>[0-9]+)"
-        )
-
-    pth, filename = os.path.split(filename)
-    params = re.match(OCTOPUSLITE_FILEPATTERN, filename)
-
-    # metadata = {
-    #     "filename": filename,
-    #     "channel": Channels(int(params.group("channel"))),
-    #     "time": params.group("time"),
-    #     "position": params.group("position"),
-    #     "z": params.group("z"),
-    #     # "timestamp": os.stat(filename).st_mtime,
-    # }
-
-    ### extract most of the metadata
-    metadata = params.groupdict()
-    ### convert the channel metadata from str to enumerated class
-    metadata['channel'] = Channels(int(metadata['channel']))
-    ### add filename to metadata
-    metadata['filename'] = filename
-
-    return metadata
-
-def read_harmony_metadata(metadata_path: os.PathLike, assay_layout = False,
-    mask_exist = False, image_dir = None, image_metadata = None
-    )-> pd.DataFrame:
-    """
-    Read the metadata from the Harmony software for the Opera Phenix microscope.
-    Takes an input of the path to the metadata .xml file.
-    Returns the metadata in a pandas dataframe format.
-    If assay_layout is True then alternate xml format is anticipated, returning
-    information about the assay layout of the experiment rather than the general
-    organisation of image volume.
-    If mask_exist is True then the existence of masks will be checked, which the
-    image directory (image_dir) is required with the image metadata (image_metadata)
-    """
-    ### read xml metadata file
-    print('Reading metadata XML file...')
-    xml_data = open(metadata_path, 'r', encoding="utf-8-sig").read()
-    root = ET.XML(xml_data)
-    ### extraction procedure for image volume metadata
-    if not assay_layout:
-        ### extract the metadata from the xml file
-        images_metadata = [child for child in root if "Images" in child.tag][0]
-        ### create an empty list for storing individual image metadata
-        metadata = list()
-        ### iterate over every image entry extracting the metadata
-        for image_metadata in tqdm(images_metadata, total = len(images_metadata),
-                                    desc = 'Extracting HarmonyV5 metadata'):
-            ### create empty dict to store single image metadata
-            single_image_dict = dict()
-            ### iterate over every metadata item in that image metadata
-            for item in image_metadata:
-                ### get column names from metadata
-                col = item.tag.replace('{http://www.perkinelmer.com/PEHH/HarmonyV5}','')
-                ### get metadata
-                entry = item.text
-                ### make dictionary out of metadata
-                single_image_dict[col] = entry
-            ### append that image metadata to list of all images
-            metadata.append(single_image_dict)
-    ### extraction procedure for assay layout metadata
-    if assay_layout:
-        metadata = dict()
-        for branch in root:
-            for subbranch in branch:
-                if subbranch.text.strip() and subbranch.text.strip() != 'string':
-                    col_name = subbranch.text
-                    metadata[col_name] = dict()
-                for subsubbranch in subbranch:
-                    if 'Row' in subsubbranch.tag:
-                        row = int(subsubbranch.text)
-                    elif 'Col' in subsubbranch.tag and 'Color' not in subsubbranch.tag:
-                        col = int(subsubbranch.text)
-                    if 'Value' in subsubbranch.tag and subsubbranch.text != None:
-                        val = subsubbranch.text
-                        metadata[col_name][int(row), int(col)] = val
-
-    ### create a dataframe out of all metadata
-    df = pd.DataFrame(metadata)
-
-    if assay_layout and mask_exist:
-        df['Missing masks'] = np.nan
-        for index, row in df.iterrows():
-            row, col = index
-            missing_mask_dict = do_masks_exist(image_dir, image_metadata,
-                                row = row, col = col, print_output = False)
-            df.at[(row, col), 'Missing masks'] = missing_mask_dict[row, col]
-            df = df.where(pd.notnull(df), None)
-
-    # ### add names to assay layout indexing
-    # df.index.set_names(['Row', 'Column'], inplace = True)
-    #
-    print('Extracting metadata complete!')
-    return df
-
-
-=======
->>>>>>> 268763f6
 def crop_image(img: np.ndarray, crop: Tuple[int]) -> np.ndarray:
     """Crops a central window from an input image given a crop area size tuple
 
@@ -296,56 +148,6 @@
 
     return img
 
-<<<<<<< HEAD
-def do_masks_exist(image_dir, metadata, row = None, col = None, print_output = True):
-    """
-    Iterates over all positions in experiment and checks if masks have been
-    created for each individual tiled image, returns missing mask info as dict()
-    If row and col are not defined then iterates over all found instances
-    """
-    missing_mask_dict = dict()
-    if None in [row, col]:
-        row_col_list = list()
-        for index, row in metadata.iterrows():
-            row_col_list.append(tuple((int(row['Row']), int(row['Col']))))
-        row_col_list = list(set(row_col_list))
-        for row, col in row_col_list:
-            channel = '1'
-            input_img_fns = metadata[(metadata['Row'] == str(row))
-                    &(metadata['Col'] == str(col))
-                    &(metadata['ChannelID'] == channel)]['URL']
-            corresponding_mask_fns = input_img_fns.str.replace('ch(\d+)', 'ch99')
-            # input_paths = [os.path.join(image_dir, fn) for fn in input_img_fns]
-            mask_paths = [os.path.join(image_dir, fn) for fn in corresponding_mask_fns]
-            masks_exist = all([os.path.exists(fn) for fn in mask_paths])
-            if not masks_exist:
-                missing_masks = [fn for fn in mask_paths if not os.path.exists(fn)]
-                print(f'{len(missing_masks)} masks are missing for row, col {row, col}')
-                missing_mask_dict[row, col] = len(missing_masks), missing_masks
-            else:
-                print(f'All masks present and correct for row, col {row, col}')
-                missing_mask_dict[row, col] = None
-        return missing_mask_dict
-    else:
-        channel = '1'
-        input_img_fns = metadata[(metadata['Row'] == str(row))
-                &(metadata['Col'] == str(col))
-                &(metadata['ChannelID'] == channel)]['URL']
-        corresponding_mask_fns = input_img_fns.str.replace('ch(\d+)', 'ch99')
-        # input_paths = [os.path.join(image_dir, fn) for fn in input_img_fns]
-        mask_paths = [os.path.join(image_dir, fn) for fn in corresponding_mask_fns]
-        masks_exist = all([os.path.exists(fn) for fn in mask_paths])
-        if not masks_exist:
-            missing_masks = [fn for fn in mask_paths if not os.path.exists(fn)]
-            if print_output == True:
-                print(f'{len(missing_masks)} masks are missing for row, col {row, col}')
-            missing_mask_dict[row, col] = len(missing_masks), missing_masks
-        else:
-            if print_output == True:
-                print(f'All masks present and correct for row, col {row, col}')
-            missing_mask_dict[row, col] = None
-        return missing_mask_dict
-=======
 
 def _load_and_process(
     metadata: ImageMetadata,
@@ -381,5 +183,4 @@
         cleaned = remove_outliers(image)
         image = remove_background(cleaned)
 
-    return image
->>>>>>> 268763f6
+    return image